        <li class="submenu">
          <h4 class="arrow-r no-top-margin">Overview</h4>
          <ul style="display: none">
            <li><a href="/overview/">What is Vitess</a></li>
            <li><a href="/overview/concepts.html">Key Concepts</a></li>
          </ul>
        </li>
        <li class="submenu">
          <h4 class="arrow-r">Getting Started</h4>
          <ul style="display: none">
            <li><a href="/getting-started/">Run Vitess on Kubernetes</a></li>
            <li><a href="/getting-started/local-instance.html">Run Vitess Locally</a></li>
          </ul>
        </li>
        <li class="submenu">
          <h4 class="arrow-r">User Guide</h4>
          <ul style="display: none">
            <li><a href="/user-guide/introduction.html">Introduction</a>
            <li><a href="/user-guide/client-libraries.html">Client Libraries</a>
            <li><a href="/user-guide/backup-and-restore.html">Backing Up Data</a>
            <li><a href="/user-guide/reparenting.html">Reparenting</a></li>
            <li><a href="/user-guide/schema-management.html">Schema Management</a></li>
            <li style="padding-bottom: 0"><a href="/user-guide/sharding.html">Sharding</a>
              <ul style="display: block">
                <li><a href="/user-guide/horizontal-sharding.html">Horizontal Sharding (Codelab)</a></li>
                <li style="padding-bottom: 0"><a href="/user-guide/sharding-kubernetes.html">Sharding in Kubernetes (Codelab)</a></li>
              </ul>
            </li>
            <li><a href="/user-guide/transport-security-model.html">Transport Security Model</a></li>
          </ul>
        </li>
        <li class="submenu">
          <h4 class="arrow-r">Reference Guides</h4>
          <ul style="display: none">
            <li><a href="/reference/vitess-api.html">Vitess API</a>
            <li><a href="/reference/vtctl.html">vtctl Commands</a>
          </ul>
        </li>
        <li class="submenu">
          <h4 class="arrow-r">Other Resources</h4>
          <ul style="display: none">
<<<<<<< HEAD
            <li><a href="/resources/presentations.html">Presentations</a></li>
            <li style="padding-bottom: 0"><a href="/posts/">Blog</a>
              <ul style="display: block">
                <li><a href="/cloud-native-mysql-sharding/">Cloud Native MySQL Sharding</a></li>
                <li><a href="/scaling-mysql-in-cloud-with-vitess-and-kubernetes/">Scaling MySQL in the Cloud</a></li>
              </ul>
            </li>
=======
            <li><a href="/resources/presentations.html">Presentations</a>
            <li><a href="http://blog.vitess.io/">Blog</a>
>>>>>>> 5d8a8533
          </ul>
        </li>

        <div>
          <form method="get" action="/search/">
            <input id="search-form" name="q" type="text" placeholder="Search">
          </form>
        </div><|MERGE_RESOLUTION|>--- conflicted
+++ resolved
@@ -39,18 +39,8 @@
         <li class="submenu">
           <h4 class="arrow-r">Other Resources</h4>
           <ul style="display: none">
-<<<<<<< HEAD
-            <li><a href="/resources/presentations.html">Presentations</a></li>
-            <li style="padding-bottom: 0"><a href="/posts/">Blog</a>
-              <ul style="display: block">
-                <li><a href="/cloud-native-mysql-sharding/">Cloud Native MySQL Sharding</a></li>
-                <li><a href="/scaling-mysql-in-cloud-with-vitess-and-kubernetes/">Scaling MySQL in the Cloud</a></li>
-              </ul>
-            </li>
-=======
             <li><a href="/resources/presentations.html">Presentations</a>
             <li><a href="http://blog.vitess.io/">Blog</a>
->>>>>>> 5d8a8533
           </ul>
         </li>
 
