// Copyright 2014, Google Inc. All rights reserved.
// Use of this source code is governed by a BSD-style
// license that can be found in the LICENSE file.

package vtgate

// This is a V3 file. Do not intermix with V2.

import (
	"bytes"
	"encoding/json"
	"errors"
	"fmt"
	"net/http"
	"sync"

	"github.com/youtube/vitess/go/acl"
	"github.com/youtube/vitess/go/cache"
	"github.com/youtube/vitess/go/vt/vtgate/engine"
	"github.com/youtube/vitess/go/vt/vtgate/planbuilder"
	"github.com/youtube/vitess/go/vt/vtgate/vindexes"
)

// Planner is used to compute the plan. It contains
// the vschema, and has a cache of previous computed plans.
type Planner struct {
<<<<<<< HEAD
	vschema *planbuilder.VSchema
=======
	vschema *vindexes.VSchema
>>>>>>> 0698355f
	plans   *cache.LRUCache
}

var once sync.Once

// NewPlanner creates a new planner for VTGate.
<<<<<<< HEAD
func NewPlanner(vschema *planbuilder.VSchema, cacheSize int) *Planner {
=======
func NewPlanner(vschema *vindexes.VSchema, cacheSize int) *Planner {
>>>>>>> 0698355f
	plr := &Planner{
		vschema: vschema,
		plans:   cache.NewLRUCache(int64(cacheSize)),
	}
	once.Do(func() {
		http.Handle("/debug/query_plans", plr)
		http.Handle("/debug/vschema", plr)
	})
	return plr
}

// GetPlan computes the plan for the given query. If one is in
// the cache, it reuses it.
<<<<<<< HEAD
func (plr *Planner) GetPlan(sql string) (*planbuilder.Plan, error) {
	if plr.vschema == nil {
		return nil, errors.New("vschema not initialized")
	}
	if result, ok := plr.plans.Get(sql); ok {
		return result.(*planbuilder.Plan), nil
	}
	plan, err := planbuilder.BuildPlan(sql, plr.vschema)
=======
func (plr *Planner) GetPlan(sql, keyspace string) (*engine.Plan, error) {
	if plr.vschema == nil {
		return nil, errors.New("vschema not initialized")
	}
	key := sql
	if keyspace != "" {
		key = keyspace + ":" + sql
	}
	if result, ok := plr.plans.Get(key); ok {
		return result.(*engine.Plan), nil
	}
	plan, err := planbuilder.Build(sql, &wrappedVSchema{
		vschema:  plr.vschema,
		keyspace: keyspace,
	})
>>>>>>> 0698355f
	if err != nil {
		return nil, err
	}
	plr.plans.Set(sql, plan)
	return plan, nil
}

// ServeHTTP shows the current plans in the query cache.
func (plr *Planner) ServeHTTP(response http.ResponseWriter, request *http.Request) {
	if err := acl.CheckAccessHTTP(request, acl.DEBUGGING); err != nil {
		acl.SendError(response, err)
		return
	}
	if request.URL.Path == "/debug/query_plans" {
		keys := plr.plans.Keys()
		response.Header().Set("Content-Type", "text/plain")
		response.Write([]byte(fmt.Sprintf("Length: %d\n", len(keys))))
		for _, v := range keys {
			response.Write([]byte(fmt.Sprintf("%#v\n", v)))
			if plan, ok := plr.plans.Peek(v); ok {
				if b, err := json.MarshalIndent(plan, "", "  "); err != nil {
					response.Write([]byte(err.Error()))
				} else {
					response.Write(b)
				}
				response.Write(([]byte)("\n\n"))
			}
		}
	} else if request.URL.Path == "/debug/vschema" {
		response.Header().Set("Content-Type", "application/json; charset=utf-8")
		b, err := json.MarshalIndent(plr.vschema, "", " ")
		if err != nil {
			response.Write([]byte(err.Error()))
			return
		}
		buf := bytes.NewBuffer(nil)
		json.HTMLEscape(buf, b)
		response.Write(buf.Bytes())
	} else {
		response.WriteHeader(http.StatusNotFound)
	}
}

type wrappedVSchema struct {
	vschema  *vindexes.VSchema
	keyspace string
}

func (vs *wrappedVSchema) Find(keyspace, tablename string) (table *vindexes.Table, err error) {
	if keyspace == "" {
		keyspace = vs.keyspace
	}
	return vs.vschema.Find(keyspace, tablename)
}<|MERGE_RESOLUTION|>--- conflicted
+++ resolved
@@ -24,22 +24,14 @@
 // Planner is used to compute the plan. It contains
 // the vschema, and has a cache of previous computed plans.
 type Planner struct {
-<<<<<<< HEAD
-	vschema *planbuilder.VSchema
-=======
 	vschema *vindexes.VSchema
->>>>>>> 0698355f
 	plans   *cache.LRUCache
 }
 
 var once sync.Once
 
 // NewPlanner creates a new planner for VTGate.
-<<<<<<< HEAD
-func NewPlanner(vschema *planbuilder.VSchema, cacheSize int) *Planner {
-=======
 func NewPlanner(vschema *vindexes.VSchema, cacheSize int) *Planner {
->>>>>>> 0698355f
 	plr := &Planner{
 		vschema: vschema,
 		plans:   cache.NewLRUCache(int64(cacheSize)),
@@ -53,16 +45,6 @@
 
 // GetPlan computes the plan for the given query. If one is in
 // the cache, it reuses it.
-<<<<<<< HEAD
-func (plr *Planner) GetPlan(sql string) (*planbuilder.Plan, error) {
-	if plr.vschema == nil {
-		return nil, errors.New("vschema not initialized")
-	}
-	if result, ok := plr.plans.Get(sql); ok {
-		return result.(*planbuilder.Plan), nil
-	}
-	plan, err := planbuilder.BuildPlan(sql, plr.vschema)
-=======
 func (plr *Planner) GetPlan(sql, keyspace string) (*engine.Plan, error) {
 	if plr.vschema == nil {
 		return nil, errors.New("vschema not initialized")
@@ -78,7 +60,6 @@
 		vschema:  plr.vschema,
 		keyspace: keyspace,
 	})
->>>>>>> 0698355f
 	if err != nil {
 		return nil, err
 	}
